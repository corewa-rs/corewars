[package]
name = "corewa_rs"
version = "0.1.0"
authors = ["Ian Chamberlain <ian.h.chamberlain@gmail.com>"]
edition = "2018"

[dependencies]
<<<<<<< HEAD
lazy_static = "*"
pest_derive = "*"
pest = "*"
=======
lazy_static = "1.2.0"
nom = "3.2.1"
pest_derive = "2.1.0"
pest = "2.1.0"
>>>>>>> 48d15b3f
<|MERGE_RESOLUTION|>--- conflicted
+++ resolved
@@ -5,13 +5,6 @@
 edition = "2018"
 
 [dependencies]
-<<<<<<< HEAD
-lazy_static = "*"
-pest_derive = "*"
-pest = "*"
-=======
 lazy_static = "1.2.0"
-nom = "3.2.1"
 pest_derive = "2.1.0"
-pest = "2.1.0"
->>>>>>> 48d15b3f
+pest = "2.1.0"