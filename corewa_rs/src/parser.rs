//! This module is used for parsing a Redcode program.
//! It operates in multiple phases, which are found in the [phase](phase/index.html)
//! module. Each phase passes its result to the next phase.

mod grammar;
mod phase;

<<<<<<< HEAD
#[derive(Debug, PartialEq)]
pub struct Error {
    details: String,
}

impl error::Error for Error {}

impl fmt::Display for Error {
    fn fmt(&self, formatter: &mut fmt::Formatter) -> fmt::Result {
        write!(formatter, "{}", self.details)
    }
}

impl Error {
    pub fn no_input() -> Error {
        Error {
            details: "No input found".to_owned(),
        }
    }
}

pub trait IntoError: fmt::Display {}

impl<T: pest::RuleType> IntoError for pest::error::Error<T> {}
impl IntoError for String {}
impl IntoError for &str {}

impl<T: IntoError> From<T> for Error {
    fn from(displayable_error: T) -> Self {
        Error {
            details: displayable_error.to_string(),
        }
    }
}

#[derive(Debug)]
pub struct ParsedProgram {
    pub result: Program,
    pub warnings: Vec<Error>,
}

impl fmt::Display for ParsedProgram {
    fn fmt(&self, formatter: &mut fmt::Formatter) -> fmt::Result {
        write!(formatter, "{}", self.result)
    }
}

pub fn parse(file_contents: &str) -> Result<ParsedProgram, Error> {
    if file_contents.is_empty() {
        return Err(Error::no_input());
    }

    let mut warnings = Vec::new();

    let mut program = Program::new();

    let parse_result = grammar::parse(grammar::Rule::Program, file_contents)?
        .next()
        .ok_or_else(Error::no_input)?;

    let mut i = 0;
    for pair in parse_result
        .into_inner()
        .take_while(|pair| pair.as_rule() != grammar::Rule::EndProgram)
    {
        match &pair.as_rule() {
            grammar::Rule::Label => {
                if let Err(failed_add) = program.add_label(i, pair.as_str().to_string()) {
                    warnings.push(failed_add.into());
                }
            }
            grammar::Rule::Instruction => {
                let instruction = parse_instruction(pair.into_inner());

                if instruction.opcode == Opcode::Org {
                    program.set_origin(instruction.field_a);
                } else {
                    program.set(i, instruction);
                    i += 1;
                }
            }
            _ => (),
        }
    }

    Ok(ParsedProgram {
        result: program,
        warnings,
    })
}

fn parse_instruction(mut instruction_pairs: Pairs<grammar::Rule>) -> Instruction {
    let mut operation_pairs = instruction_pairs
        .next()
        .expect("Operation must be first pair after Label in Instruction")
        .into_inner();

    let opcode = parse_opcode(
        &operation_pairs
            .next()
            .expect("Opcode must be first pair in Operation"),
    );

    let maybe_modifier = operation_pairs
        .peek()
        .filter(|pair| pair.as_rule() == grammar::Rule::Modifier)
        .map(|pair| parse_modifier(&pair));

    let field_a = parse_field(
        instruction_pairs
            .next()
            .expect("Field must appear after Opcode"),
    );

    let field_b = instruction_pairs
        .next()
        .filter(|pair| pair.as_rule() == grammar::Rule::Field)
        .map_or_else(Field::default, parse_field);

    let modifier = maybe_modifier.unwrap_or_else(|| {
        Modifier::default_88_to_94(opcode, field_a.address_mode, field_b.address_mode)
    });

    Instruction {
        opcode,
        modifier,
        field_a,
        field_b,
    }
}

fn parse_modifier(modifier_pair: &Pair<grammar::Rule>) -> Modifier {
    Modifier::from_str(modifier_pair.as_str().to_uppercase().as_ref()).unwrap()
}

fn parse_opcode(opcode_pair: &Pair<grammar::Rule>) -> Opcode {
    Opcode::from_str(opcode_pair.as_str().to_uppercase().as_ref()).unwrap()
}

fn parse_field(field_pair: Pair<grammar::Rule>) -> Field {
    let mut field_pairs = field_pair.into_inner();

    let address_mode = field_pairs
        .peek()
        .filter(|pair| pair.as_rule() == grammar::Rule::AddressMode)
        .map_or(AddressMode::default(), |pair| {
            AddressMode::from_str(pair.as_str()).expect("Invalid AddressMode")
        });

    let value = parse_value(
        field_pairs
            .find(|pair| pair.as_rule() == grammar::Rule::Expr)
            .expect("No Expr in Field"),
    );

    Field {
        address_mode,
        value,
    }
}

fn parse_value(value_pair: Pair<grammar::Rule>) -> Value {
    let expr_inner = value_pair
        .into_inner()
        .next()
        .expect("Expr must have inner value");

    match expr_inner.as_rule() {
        grammar::Rule::Number => Value::Literal(
            i32::from_str_radix(expr_inner.as_str(), 10)
                .expect("Number type must be decimal integer"),
        ),
        grammar::Rule::Label => Value::Label(expr_inner.as_str().to_owned()),
        _ => unreachable!(),
    }
}

#[cfg(test)]
mod tests {
    use super::*;

    #[test]
    fn parse_empty() {
        let parsed = parse("");
        assert!(parsed.is_err());

        assert_eq!(parsed.unwrap_err().details, "No input found");
    }

    #[test]
    fn duplicate_labels() {
        let simple_input = "
            label1  dat 0,0
            label1  dat 0,0
        ";

        let parsed = parse(simple_input).expect("Failed to parse");

        assert_eq!(
            parsed.warnings,
            vec![Error::from("Label 'label1' already exists")]
        );
=======
use std::convert::TryFrom;
use std::error::Error;
use std::str::FromStr;
>>>>>>> f8fce12e

use err_derive::Error;

use crate::load_file::Warrior;
use phase::{CommentsRemoved, Deserialized, Expanded, Phase, Raw};

/// The main error type that may be returned by the parser.
#[derive(Debug, Error)]
pub enum ParseError {}

// TODO: function for parsing without expansion

pub fn parse(input: &str) -> Result<Warrior, Box<dyn Error>> {
    // UNWRAP: Infallible conversion
    let raw = Phase::<Raw>::from_str(input).unwrap();

    let cleaned = Phase::<CommentsRemoved>::from(raw);

    let expanded = Phase::<Expanded>::from(cleaned);

    let deserialized = Phase::<Deserialized>::try_from(expanded)?;

    Ok(deserialized.state.warrior)
}<|MERGE_RESOLUTION|>--- conflicted
+++ resolved
@@ -5,214 +5,9 @@
 mod grammar;
 mod phase;
 
-<<<<<<< HEAD
-#[derive(Debug, PartialEq)]
-pub struct Error {
-    details: String,
-}
-
-impl error::Error for Error {}
-
-impl fmt::Display for Error {
-    fn fmt(&self, formatter: &mut fmt::Formatter) -> fmt::Result {
-        write!(formatter, "{}", self.details)
-    }
-}
-
-impl Error {
-    pub fn no_input() -> Error {
-        Error {
-            details: "No input found".to_owned(),
-        }
-    }
-}
-
-pub trait IntoError: fmt::Display {}
-
-impl<T: pest::RuleType> IntoError for pest::error::Error<T> {}
-impl IntoError for String {}
-impl IntoError for &str {}
-
-impl<T: IntoError> From<T> for Error {
-    fn from(displayable_error: T) -> Self {
-        Error {
-            details: displayable_error.to_string(),
-        }
-    }
-}
-
-#[derive(Debug)]
-pub struct ParsedProgram {
-    pub result: Program,
-    pub warnings: Vec<Error>,
-}
-
-impl fmt::Display for ParsedProgram {
-    fn fmt(&self, formatter: &mut fmt::Formatter) -> fmt::Result {
-        write!(formatter, "{}", self.result)
-    }
-}
-
-pub fn parse(file_contents: &str) -> Result<ParsedProgram, Error> {
-    if file_contents.is_empty() {
-        return Err(Error::no_input());
-    }
-
-    let mut warnings = Vec::new();
-
-    let mut program = Program::new();
-
-    let parse_result = grammar::parse(grammar::Rule::Program, file_contents)?
-        .next()
-        .ok_or_else(Error::no_input)?;
-
-    let mut i = 0;
-    for pair in parse_result
-        .into_inner()
-        .take_while(|pair| pair.as_rule() != grammar::Rule::EndProgram)
-    {
-        match &pair.as_rule() {
-            grammar::Rule::Label => {
-                if let Err(failed_add) = program.add_label(i, pair.as_str().to_string()) {
-                    warnings.push(failed_add.into());
-                }
-            }
-            grammar::Rule::Instruction => {
-                let instruction = parse_instruction(pair.into_inner());
-
-                if instruction.opcode == Opcode::Org {
-                    program.set_origin(instruction.field_a);
-                } else {
-                    program.set(i, instruction);
-                    i += 1;
-                }
-            }
-            _ => (),
-        }
-    }
-
-    Ok(ParsedProgram {
-        result: program,
-        warnings,
-    })
-}
-
-fn parse_instruction(mut instruction_pairs: Pairs<grammar::Rule>) -> Instruction {
-    let mut operation_pairs = instruction_pairs
-        .next()
-        .expect("Operation must be first pair after Label in Instruction")
-        .into_inner();
-
-    let opcode = parse_opcode(
-        &operation_pairs
-            .next()
-            .expect("Opcode must be first pair in Operation"),
-    );
-
-    let maybe_modifier = operation_pairs
-        .peek()
-        .filter(|pair| pair.as_rule() == grammar::Rule::Modifier)
-        .map(|pair| parse_modifier(&pair));
-
-    let field_a = parse_field(
-        instruction_pairs
-            .next()
-            .expect("Field must appear after Opcode"),
-    );
-
-    let field_b = instruction_pairs
-        .next()
-        .filter(|pair| pair.as_rule() == grammar::Rule::Field)
-        .map_or_else(Field::default, parse_field);
-
-    let modifier = maybe_modifier.unwrap_or_else(|| {
-        Modifier::default_88_to_94(opcode, field_a.address_mode, field_b.address_mode)
-    });
-
-    Instruction {
-        opcode,
-        modifier,
-        field_a,
-        field_b,
-    }
-}
-
-fn parse_modifier(modifier_pair: &Pair<grammar::Rule>) -> Modifier {
-    Modifier::from_str(modifier_pair.as_str().to_uppercase().as_ref()).unwrap()
-}
-
-fn parse_opcode(opcode_pair: &Pair<grammar::Rule>) -> Opcode {
-    Opcode::from_str(opcode_pair.as_str().to_uppercase().as_ref()).unwrap()
-}
-
-fn parse_field(field_pair: Pair<grammar::Rule>) -> Field {
-    let mut field_pairs = field_pair.into_inner();
-
-    let address_mode = field_pairs
-        .peek()
-        .filter(|pair| pair.as_rule() == grammar::Rule::AddressMode)
-        .map_or(AddressMode::default(), |pair| {
-            AddressMode::from_str(pair.as_str()).expect("Invalid AddressMode")
-        });
-
-    let value = parse_value(
-        field_pairs
-            .find(|pair| pair.as_rule() == grammar::Rule::Expr)
-            .expect("No Expr in Field"),
-    );
-
-    Field {
-        address_mode,
-        value,
-    }
-}
-
-fn parse_value(value_pair: Pair<grammar::Rule>) -> Value {
-    let expr_inner = value_pair
-        .into_inner()
-        .next()
-        .expect("Expr must have inner value");
-
-    match expr_inner.as_rule() {
-        grammar::Rule::Number => Value::Literal(
-            i32::from_str_radix(expr_inner.as_str(), 10)
-                .expect("Number type must be decimal integer"),
-        ),
-        grammar::Rule::Label => Value::Label(expr_inner.as_str().to_owned()),
-        _ => unreachable!(),
-    }
-}
-
-#[cfg(test)]
-mod tests {
-    use super::*;
-
-    #[test]
-    fn parse_empty() {
-        let parsed = parse("");
-        assert!(parsed.is_err());
-
-        assert_eq!(parsed.unwrap_err().details, "No input found");
-    }
-
-    #[test]
-    fn duplicate_labels() {
-        let simple_input = "
-            label1  dat 0,0
-            label1  dat 0,0
-        ";
-
-        let parsed = parse(simple_input).expect("Failed to parse");
-
-        assert_eq!(
-            parsed.warnings,
-            vec![Error::from("Label 'label1' already exists")]
-        );
-=======
 use std::convert::TryFrom;
 use std::error::Error;
 use std::str::FromStr;
->>>>>>> f8fce12e
 
 use err_derive::Error;
 
